--- conflicted
+++ resolved
@@ -36,17 +36,10 @@
 	github.com/secure-systems-lab/go-securesystemslib v0.7.0 // indirect
 	github.com/tinylib/msgp v1.1.8 // indirect
 	go.uber.org/atomic v1.11.0 // indirect
-<<<<<<< HEAD
-	golang.org/x/mod v0.12.0 // indirect
-	golang.org/x/sys v0.16.0 // indirect
-	golang.org/x/time v0.5.0 // indirect
-	golang.org/x/tools v0.12.1-0.20230815132531-74c255bcf846 // indirect
-=======
 	golang.org/x/mod v0.16.0 // indirect
 	golang.org/x/sys v0.18.0 // indirect
-	golang.org/x/time v0.3.0 // indirect
+	golang.org/x/time v0.5.0 // indirect
 	golang.org/x/tools v0.19.0 // indirect
->>>>>>> b25a9169
 	golang.org/x/xerrors v0.0.0-20220907171357-04be3eba64a2 // indirect
 	google.golang.org/protobuf v1.30.0 // indirect
 	gopkg.in/yaml.v3 v3.0.1 // indirect
